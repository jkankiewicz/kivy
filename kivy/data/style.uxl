--- conflicted
+++ resolved
@@ -8,9 +8,12 @@
 	Label:
 		font_size: 30
 		canvas:
-<<<<<<< HEAD
-			Rectangle:
+			Color:
+				rgb: (1, 1, 1)
+			BorderRectangle:
 				texture: self.texture
+				size: self.texture_size
+				pos: root.center[0] - self.texture_size[0] / 2., root.center[1] - self.texture_size[1] / 2.
 
 <Slider>:
     canvas:
@@ -30,11 +33,3 @@
 
 
 
-=======
-			Color:
-				rgb: (1, 1, 1)
-			BorderRectangle:
-				texture: self.texture
-				size: self.texture_size
-				pos: root.center[0] - self.texture_size[0] / 2., root.center[1] - self.texture_size[1] / 2.
->>>>>>> 63e95ad7

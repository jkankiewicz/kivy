'''
Text
====

Abstraction of text creation. Depending of the selected backend, the text
rendering can be more or less accurate.

<<<<<<< HEAD
.. versionchanged:: 1.0.7
    The :class:`LabelBase` don't generate any texture is the text have a width
    <= 1.
=======
.. versionadded::
    Starting to 1.0.7, the :class:`LabelBase` doesn't generate any texture if
    the text have a width <= 1.
>>>>>>> a8e8b5a1
'''

__all__ = ('LabelBase', 'Label')

import re
import os
from kivy import kivy_data_dir
from kivy.graphics.texture import Texture
from kivy.core import core_select_lib
from kivy.resources import resource_find

DEFAULT_FONT = 'DroidSans'

FONT_REGULAR = 0
FONT_ITALIC = 1
FONT_BOLD = 2
FONT_BOLDITALIC = 3


class LabelBase(object):
    '''Core text label.
    This is the abstract class used for different backend to render text.

    .. warning::
        The core text label can't be changed at runtime, you must recreate one.

    .. versionadded::
        In 1.0.7, the valign is now respected. This wasn't the case before. You
        might have issue in your application if you never think about that
        before.

    .. versionadded::
        In 1.0.8, `size` have been deprecated and replaced with `text_size`

    :Parameters:
        `font_size`: int, default to 12
            Font size of the text
        `font_name`: str, default to DEFAULT_FONT
            Font name of the text
        `bold`: bool, default to False
            Activate "bold" text style
        `italic`: bool, default to False
            Activate "italic" text style
        `text_size`: tuple, default to (None, None)
            Add constraint to render the text (inside a bounding box)
            If no size is given, the label size will be set to the text size.
        `padding`: float, default to None
            If it's a float, it will set padding_x and padding_y
        `padding_x`: float, default to 0.0
            Left/right padding
        `padding_y`: float, default to 0.0
            Top/bottom padding
        `halign`: str, default to "left"
            Horizontal text alignement inside bounding box
        `valign`: str, default to "bottom"
            Vertical text alignement inside bounding box
        `shorten`: bool, defaults to False
            Indicate whether the label should attempt to shorten its textual
            contents as much as possible if a `size` is given.
            Setting this to True without an appropriately set size will lead
            unexpected results.
        `mipmap` : bool, default to False
            Create mipmap for the texture
    '''

    __slots__ = ('options', 'texture', '_label', '_text_size')

    _cache_glyphs = {}

    _fonts = {}

    _fonts_cache = {}

    def __init__(self, text='', font_size=12, font_name=DEFAULT_FONT,
                 bold=False, italic=False, halign='left', valign='bottom',
                 shorten=False, text_size=None, mipmap=False, color=None,
                 **kwargs):

        options = {'text': text, 'font_size': font_size,
            'font_name': font_name, 'bold': bold, 'italic': italic,
            'halign': halign, 'valign': valign, 'shorten': shorten,
            'mipmap': mipmap}

        options['color'] = color or (1, 1, 1, 1)
        options['padding'] = kwargs.get('padding', 0)
        options['padding_x'] = kwargs.get('padding_x', options['padding'])
        options['padding_y'] = kwargs.get('padding_y', options['padding'])

        if 'size' in kwargs:
            options['text_size'] = kwargs['size']
        else:
            if text_size is None:
                options['text_size'] = (None, None)
            else:
                options['text_size'] = text_size

        text_width, text_height = options['text_size']
        if text_width is not None:
            self._text_size = (
                text_width - options['padding_x'] * 2,
                text_height)
        else:
            self._text_size = options['text_size']

        self._text = options['text']
        self._internal_height = 0

        self.options = options
        self.texture = None
        self.resolve_font_name()

    @staticmethod
    def register(name, fn_regular, fn_italic=None, fn_bold=None,
            fn_bolditalic=None):
        '''Register an alias for a Font.

        .. versionadded:: 1.1.0

        If you're using a ttf directly, you might not be able to use bold/italic
        of the ttf version. If the font is delivered with different version of
        it (one regular, one italic and one bold), then you need to register it
        and use the alias instead.

        All the fn_regular/fn_italic/fn_bold parameters are resolved with
        :func:`kivy.resources.resource_find`. If fn_italic/fn_bold are None,
        fn_regular will be used instead.
        '''

        fonts = []

        for font_type in fn_regular, fn_italic, fn_bold, fn_bolditalic:
            if font_type is not None:
                font = resource_find(font_type)

                if font is None:
                    raise IOError('File {0}s not found'.format(font_type))
                else:
                    fonts.append(font)
            else:
                fonts.append(fonts[-1]) # add regular font to list again

        LabelBase._fonts[name] = tuple(fonts)

    def resolve_font_name(self):
        options = self.options
        fontname = self.options['font_name']
        fonts = self._fonts
        fontscache = self._fonts_cache

        # is the font is registered ?
        if fontname in fonts:
            # return the prefered font for the current bold/italic combinaison
            italic = int(options['italic'])
            if options['bold']:
                bold = FONT_BOLD
            else:
                bold = FONT_REGULAR

            options['font_name_r'] = fonts[fontname][italic | bold]

        elif fontname in fontscache:
            options['font_name_r'] = fontscache[fontname]
        else:
            filename = resource_find(fontname)
            if filename is None:
                # XXX for compatibility, check directly in the data dir
                filename = os.path.join(kivy_data_dir, fontname)
                if not os.path.exists(filename):
                    raise IOError('Label: File %r not found' % fontname)
            fontscache[fontname] = filename
            options['font_name_r'] = filename

    def get_extents(self, text):
        '''Return a tuple with (width, height) for a text.'''
        return (0, 0)

    def _render_begin(self):
        pass

    def _render_text(self, text, x, y):
        pass

    def _render_end(self):
        pass

    def shorten(self, text, margin=2):
        # Just a tiny shortcut
        textwidth = lambda txt: self.get_extents(txt)[0]
        if self.text_size[0] is None:
            width = 0
        else:
            width = int(self.text_size[0])

        letters = text + '...'
        letter_width = textwidth(letters) // len(letters)
        max_letters = width // letter_width
        segment = (max_letters // 2)

        if segment - margin > 5:
            segment -= margin
            return '{0}...{1}'.format(text[:segment].strip(),
                text[-segment:].strip())
        else:
            segment = max_letters - 3 # length of '...'
            return '{0}...'.format(text[:segment].strip())

    def render(self, real=False):
        '''Return a tuple(width, height) to create the image
        with the user constraints.

        2 differents methods are used:
          * if user don't set width, splitting line
            and calculate max width + height
          * if user set a width, blit per glyph
        '''

        options = self.options
        render_text = self._render_text
        get_extents = self.get_extents
        uw, uh = self.text_size
        w, h = 0, 0
        x, y = 0, 0
        if real:
            self._render_begin()
            halign = options['halign']
            valign = options['valign']
            if valign == 'bottom':
                y = self.height - self._internal_height
            elif valign == 'middle':
                y = int((self.height - self._internal_height) / 2)
        else:
            self._internal_height = 0

        # no width specified, faster method
        if uw is None:
            for line in self.text.split('\n'):
                lw, lh = get_extents(line)
                if real:
                    x = 0
                    if halign == 'center':
                        x = int((self.width - lw) / 2.)
                    elif halign == 'right':
                        x = int(self.width - lw)
                    if len(line):
                        render_text(line, x, y)
                    y += int(lh)
                else:
                    w = max(w, int(lw))
                    self._internal_height += int(lh)
            h = self._internal_height if uh is None else uh

        # constraint
        else:
            # precalculate id/name
            if not self.fontid in self._cache_glyphs:
                self._cache_glyphs[self.fontid] = {}
            cache = self._cache_glyphs[self.fontid]

            if not real:
                # verify that each glyph have size
                glyphs = list(set(self.text)) + ['.']
                for glyph in glyphs:
                    if not glyph in cache:
                        cache[glyph] = get_extents(glyph)


            # Shorten the text that we actually display
            text = self.text
            if options['shorten'] and get_extents(text)[0] > uw:
                text = self.shorten(text)

            # first, split lines
            glyphs = []
            lines = []
            lw = lh = 0
            for word in re.split(r'( |\n)', text):

                # calculate the word width
                ww, wh = 0, 0
                for glyph in word:
                    gw, gh = cache[glyph]
                    ww += gw
                    wh = max(gh, wh)

                # is the word fit on the uw ?
                if ww > uw:
                    lines.append(((ww, wh), word))
                    lw = lh = x = 0
                    continue

                # get the maximum height for this line
                lh = max(wh, lh)

                # is the word fit on the line ?
                if (word == '\n' or x + ww > uw) and lw != 0:
                    # no, push actuals glyph
                    lines.append(((lw, lh), glyphs))
                    glyphs = []

                    # reset size
                    lw = lh = x = 0

                    # new line ? don't render
                    if word == '\n' or word == ' ':
                        continue

                # advance the width
                lw += ww
                x += ww
                lh = max(wh, lh)
                glyphs += list(word)

            # got some char left ?
            if lw != 0:
                lines.append(((lw, lh), glyphs))

            if not real:
                self._internal_height = sum([size[1] for size, glyphs in lines])
                h = self._internal_height if uh is None else uh
                w = uw
            else:
                # really render now.
                for size, glyphs in lines:
                    x = 0
                    if halign == 'center':
                        x = int((self.width - size[0]) / 2.)
                    elif halign == 'right':
                        x = int(self.width - size[0])
                    for glyph in glyphs:
                        lw, lh = cache[glyph]
                        if glyph != ' ' and glyph != '\n':
                            render_text(glyph, x, y)
                        x += lw
                    y += size[1]

        if not real:
            # was only the first pass
            # return with/height
            w = int(max(w, 1))
            h = int(max(h, 1))
            return w, h

        # get data from provider
        data = self._render_end()
        assert(data)

        # if data width is too tiny, just create texture, don't really render!
        if data.width <= 1:
            if self.texture:
                self.texture = None
            return

        # create texture is necessary
        texture = self.texture
        mipmap = options['mipmap']
        if texture is None or \
                self.width != texture.width or \
                self.height != texture.height:
            texture = Texture.create_from_data(data, mipmap=mipmap)
            data = None
            texture.flip_vertical()
            texture.add_reload_observer(self._texture_refresh)
            self.texture = texture

        # update texture
        # If the text is 1px width, usually, the data is black.
        # Don't blit that kind of data, otherwise, you have a little black bar.
        if data is not None and data.width > 1:
            texture.blit_data(data)

    def _texture_refresh(self, *l):
        self.refresh()

    def refresh(self):
        '''Force re-rendering of the text
        '''
        self.resolve_font_name()

        # first pass, calculating width/height
        sz = self.render()
        self._size = sz
        # second pass, render for real
        self.render(real=True)
        self._size = sz[0] + self.options['padding_x'] * 2, \
                     sz[1] + self.options['padding_y'] * 2

    def _get_text(self):
        return self._text

    def _set_text(self, text):
        if text == self._text:
            return
        # try to automaticly decode unicode
        try:
            self._text = text.decode('utf8')
        except:
            try:
                self._text = str(text)
            except:
                self._text = text
    text = property(_get_text, _set_text, doc='Get/Set the text')
    label = property(_get_text, _set_text, doc='Get/Set the text')

    @property
    def size(self):
        return self._size

    @property
    def width(self):
        return self._size[0]

    @property
    def height(self):
        return self._size[1]

    @property
    def content_width(self):
        '''Return the content width'''
        if self.texture is None:
            return 0
        return self.texture.width + 2 * self.options['padding_x']

    @property
    def content_height(self):
        '''Return the content height'''
        if self.texture is None:
            return 0
        return self.texture.height + 2 * self.options['padding_y']

    @property
    def content_size(self):
        '''Return the content size (width, height)'''
        if self.texture is None:
            return (0, 0)
        return (self.content_width, self.content_height)

    @property
    def fontid(self):
        '''Return an uniq id for all font parameters'''
        return str([self.options[x] for x in (
            'font_size', 'font_name_r', 'bold', 'italic')])

    def _get_text_size(self):
        return self._text_size

    def _set_text_size(self, x):
        self._text_size = x

    text_size = property(_get_text_size, _set_text_size,
        doc='''Get/set the (width, height) of the contrained rendering box''')

    usersize = property(_get_text_size, _set_text_size,
        doc='''(deprecated) Use text_size instead.''')

# Load the appropriate provider
Label = core_select_lib('text', (
    ('pygame', 'text_pygame', 'LabelPygame'),
    ('pil', 'text_pil', 'LabelPIL'),
))

# For the first initalization, register the default font
if 'KIVY_DOC' not in os.environ:
    Label.register('DroidSans',
        'data/fonts/DroidSans.ttf',
        'data/fonts/DroidSans-Italic.ttf',
        'data/fonts/DroidSans-Bold.ttf',
        'data/fonts/DroidSans-BoldItalic.ttf')
<|MERGE_RESOLUTION|>--- conflicted
+++ resolved
@@ -5,15 +5,9 @@
 Abstraction of text creation. Depending of the selected backend, the text
 rendering can be more or less accurate.
 
-<<<<<<< HEAD
 .. versionchanged:: 1.0.7
     The :class:`LabelBase` don't generate any texture is the text have a width
     <= 1.
-=======
-.. versionadded::
-    Starting to 1.0.7, the :class:`LabelBase` doesn't generate any texture if
-    the text have a width <= 1.
->>>>>>> a8e8b5a1
 '''
 
 __all__ = ('LabelBase', 'Label')

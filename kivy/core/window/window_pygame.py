'''
Window Pygame: windowing provider based on Pygame
'''

__all__ = ('WindowPygame', )

# fail early if possible
import pygame

from . import WindowBase
from kivy.core import CoreCriticalException
import os
import sys
from os.path import exists
from kivy.config import Config
from kivy.base import ExceptionManager
from kivy.logger import Logger
from kivy.base import stopTouchApp, EventLoop
from kivy.clock import Clock

<<<<<<< HEAD
try:
    import pygame
except:
    Logger.warning('WinPygame: Pygame is not installed !')
    raise

try:
    import android
except ImportError:
    android = None

=======
>>>>>>> bf15f19e
# late binding
glReadPixels = GL_RGB = GL_UNSIGNED_BYTE = None


class WindowPygame(WindowBase):

    def create_window(self):
        params = self.params

        # force display to show (available only for fullscreen)
        displayidx = Config.getint('graphics', 'display')
        if not 'SDL_VIDEO_FULLSCREEN_HEAD' in os.environ and displayidx != -1:
            os.environ['SDL_VIDEO_FULLSCREEN_HEAD'] = '%d' % displayidx

        # init some opengl, same as before.
        self.flags = pygame.HWSURFACE | pygame.OPENGL | \
                     pygame.DOUBLEBUF

        # right now, activate resizable window only on linux.
        # on window / macosx, the opengl context is lost, and we need to
        # reconstruct everything. Check #168 for a state of the work.
        if sys.platform == 'linux2':
            self.flags |= pygame.RESIZABLE

        try:
            pygame.display.init()
        except pygame.error, e:
            raise CoreCriticalException(e.message)

        multisamples = Config.getint('graphics', 'multisamples')

        if multisamples > 0:
            pygame.display.gl_set_attribute(pygame.GL_MULTISAMPLEBUFFERS, 1)
            pygame.display.gl_set_attribute(pygame.GL_MULTISAMPLESAMPLES,
                multisamples)
        pygame.display.gl_set_attribute(pygame.GL_DEPTH_SIZE, 16)
        pygame.display.gl_set_attribute(pygame.GL_STENCIL_SIZE, 1)
        pygame.display.gl_set_attribute(pygame.GL_ALPHA_SIZE, 8)
        pygame.display.set_caption('kivy')

        if params['position'] == 'auto':
            self._pos = None
        elif params['position'] == 'custom':
            self._pos = params['left'], params['top']
        else:
            raise ValueError('position token in configuration accept only '
                             '"auto" or "custom"')

        self._fullscreenmode = params['fullscreen']
        if self._fullscreenmode == 'fake':
            Logger.debug('WinPygame: Set window to fake fullscreen mode')
            self.flags |= pygame.NOFRAME
            # if no position set, in fake mode, we always need to set the
            # position. so replace 0, 0.
            if self._pos is None:
                self._pos = (0, 0)
            os.environ['SDL_VIDEO_WINDOW_POS'] = '%d,%d' % self._pos

        elif self._fullscreenmode:
            Logger.debug('WinPygame: Set window to fullscreen mode')
            self.flags |= pygame.FULLSCREEN

        elif self._pos is not None:
            os.environ['SDL_VIDEO_WINDOW_POS'] = '%d,%d' % self._pos

        # never stay with a None pos, application using w.center will be fired.
        self._pos = (0, 0)

        # prepare keyboard
        repeat_delay = int(Config.get('kivy', 'keyboard_repeat_delay'))
        repeat_rate = float(Config.get('kivy', 'keyboard_repeat_rate'))
        pygame.key.set_repeat(repeat_delay, int(1000. / repeat_rate))

        # set window icon before calling set_mode
        try:
            filename_icon = Config.get('kivy', 'window_icon')
            self.set_icon(filename_icon)
        except:
            Logger.exception('Window: cannot set icon')

        # init ourself size + setmode
        # before calling on_resize
        self._size = params['width'], params['height']

        # try to use mode with multisamples
        try:
            self._pygame_set_mode()
        except pygame.error, e:
            if multisamples:
                Logger.warning('WinPygame: Video: failed (multisamples=%d)' %
                               multisamples)
                Logger.warning('WinPygame: trying without antialiasing')
                pygame.display.gl_set_attribute(pygame.GL_MULTISAMPLEBUFFERS, 0)
                pygame.display.gl_set_attribute(pygame.GL_MULTISAMPLESAMPLES, 0)
                multisamples = 0
                try:
                    self._pygame_set_mode()
                except pygame.error, e:
                    raise CoreCriticalException(e.message)
            else:
                raise CoreCriticalException(e.message)

        super(WindowPygame, self).create_window()

        # set mouse visibility
        pygame.mouse.set_visible(
            Config.getboolean('graphics', 'show_cursor'))

        # set rotation
        self.rotation = params['rotation']

        # if we are on android platform, automaticly create hooks
        if android:
            from kivy.support import install_android
            install_android()

    def close(self):
        pygame.display.quit()
        self.dispatch('on_close')

    def set_title(self, title):
        pygame.display.set_caption(title)

    def set_icon(self, filename):
        try:
            if not exists(filename):
                return False
            try:
                im = pygame.image.load(filename)
            except UnicodeEncodeError:
                im = pygame.image.load(filename.encode('utf8'))
            if im is None:
                raise Exception('Unable to load window icon (not found)')
            pygame.display.set_icon(im)
        except:
            Logger.exception('WinPygame: unable to set icon')

    def screenshot(self, *largs, **kwargs):
        global glReadPixels, GL_RGB, GL_UNSIGNED_BYTE
        filename = super(WindowPygame, self).screenshot(*largs, **kwargs)
        if filename is None:
            return None
        if glReadPixels is None:
            from kivy.core.gl import glReadPixels, GL_RGB, GL_UNSIGNED_BYTE
        width, height = self.size
        data = glReadPixels(0, 0, width, height, GL_RGB, GL_UNSIGNED_BYTE)
        data = str(buffer(data))
        surface = pygame.image.fromstring(data, self.size, 'RGB', True)
        pygame.image.save(surface, filename)
        Logger.debug('Window: Screenshot saved at <%s>' % filename)
        return filename

    def on_keyboard(self, key, scancode=None, unicode=None, modifier=None):
        # Quit if user presses ESC or the typical OSX shortcuts CMD+q or CMD+w
        # TODO If just CMD+w is pressed, only the window should be closed.
        is_osx = sys.platform == 'darwin'
        if key == 27 or (is_osx and key in (113, 119) and modifier == 1024):
            stopTouchApp()
            self.close()  #not sure what to do here
            return True
        super(WindowPygame, self).on_keyboard(key, scancode, unicode, modifier)

    def flip(self):
        pygame.display.flip()
        super(WindowPygame, self).flip()

    def toggle_fullscreen(self):
        if self.flags & pygame.FULLSCREEN:
            self.flags &= ~pygame.FULLSCREEN
        else:
            self.flags |= pygame.FULLSCREEN
        self._pygame_set_mode()

    def _mainloop(self):
        EventLoop.idle()

        for event in pygame.event.get():

            # kill application (SIG_TERM)
            if event.type == pygame.QUIT:
                EventLoop.quit = True
                self.close()

            # mouse move
            elif event.type == pygame.MOUSEMOTION:
                # don't dispatch motion if no button are pressed
                if event.buttons == (0, 0, 0):
                    continue
                x, y = event.pos
                self.dispatch('on_mouse_move', x, y, self.modifiers)

            # mouse action
            elif event.type in (pygame.MOUSEBUTTONDOWN,
                                pygame.MOUSEBUTTONUP):
                self._pygame_update_modifiers()
                x, y = event.pos
                btn = 'left'
                if event.button == 3:
                    btn = 'right'
                elif event.button == 2:
                    btn = 'middle'
                elif event.button == 4:
                    btn = 'scrolldown'
                elif event.button == 5:
                    btn = 'scrollup'
                eventname = 'on_mouse_down'
                if event.type == pygame.MOUSEBUTTONUP:
                    eventname = 'on_mouse_up'
                self.dispatch(eventname, x, y, btn, self.modifiers)

            # keyboard action
            elif event.type in (pygame.KEYDOWN, pygame.KEYUP):
                self._pygame_update_modifiers(event.mod)
                # atm, don't handle keyup
                if event.type == pygame.KEYUP:
                    self.dispatch('on_key_up', event.key,
                        event.scancode)
                    continue

                # don't dispatch more key if down event is accepted
                if self.dispatch('on_key_down', event.key,
                                 event.scancode, event.unicode,
                                 self.modifiers):
                    continue
                self.dispatch('on_keyboard', event.key,
                              event.scancode, event.unicode,
                              self.modifiers)

            # video resize
            elif event.type == pygame.VIDEORESIZE:
                self._size = event.size
                # don't use trigger here, we want to delay the resize event
                cb = self._do_resize
                Clock.unschedule(cb)
                Clock.schedule_once(cb, .1)

            elif event.type == pygame.VIDEOEXPOSE:
                self.canvas.ask_update()

            # ignored event
            elif event.type == pygame.ACTIVEEVENT:
                pass

            '''
            # unhandled event !
            else:
                Logger.debug('WinPygame: Unhandled event %s' % str(event))
            '''

    def _do_resize(self, dt):
        Logger.debug('Window: Resize window to %s' % str(self._size))
        self._pygame_set_mode(self._size)
        self.dispatch('on_resize', *self._size)

    def mainloop(self):
        # don't known why, but pygame required a resize event
        # for opengl, before mainloop... window reinit ?
        self.dispatch('on_resize', *self.size)

        while not EventLoop.quit and EventLoop.status == 'started':
            try:
                self._mainloop()
                if not pygame.display.get_active():
                    pygame.time.wait(100)
            except BaseException, inst:
                # use exception manager first
                r = ExceptionManager.handle_exception(inst)
                if r == ExceptionManager.RAISE:
                    stopTouchApp()
                    raise
                else:
                    pass

        # force deletion of window
        pygame.display.quit()

    def _set_size(self, size):
        if super(WindowPygame, self)._set_size(size):
            self._pygame_set_mode()
            return True
    size = property(WindowBase._get_size, _set_size)

    #
    # Pygame wrapper
    #
    def _pygame_set_mode(self, size=None):
        if size is None:
            size = self.size
        if self._fullscreenmode == 'auto':
            pygame.display.set_mode((0, 0), self.flags)
            info = pygame.display.Info()
            self._size = (info.current_w, info.current_h)
        else:
            pygame.display.set_mode(size, self.flags)

    def _pygame_update_modifiers(self, mods=None):
        # Available mod, from dir(pygame)
        # 'KMOD_ALT', 'KMOD_CAPS', 'KMOD_CTRL', 'KMOD_LALT',
        # 'KMOD_LCTRL', 'KMOD_LMETA', 'KMOD_LSHIFT', 'KMOD_META',
        # 'KMOD_MODE', 'KMOD_NONE'
        if mods is None:
            mods = pygame.key.get_mods()
        self._modifiers = []
        if mods & (pygame.KMOD_SHIFT | pygame.KMOD_LSHIFT):
            self._modifiers.append('shift')
        if mods & (pygame.KMOD_ALT | pygame.KMOD_LALT):
            self._modifiers.append('alt')
        if mods & (pygame.KMOD_CTRL | pygame.KMOD_LCTRL):
            self._modifiers.append('ctrl')
        if mods & (pygame.KMOD_META | pygame.KMOD_LMETA):
            self._modifiers.append('meta')

    def request_keyboard(self, *largs):
        keyboard = super(WindowPygame, self).request_keyboard(*largs)
        if android:
            android.show_keyboard()
        return keyboard

    def release_keyboard(self, *largs):
        super(WindowPygame, self).release_keyboard(*largs)
        if android:
            android.hide_keyboard()
        return True<|MERGE_RESOLUTION|>--- conflicted
+++ resolved
@@ -18,20 +18,11 @@
 from kivy.base import stopTouchApp, EventLoop
 from kivy.clock import Clock
 
-<<<<<<< HEAD
-try:
-    import pygame
-except:
-    Logger.warning('WinPygame: Pygame is not installed !')
-    raise
-
 try:
     import android
 except ImportError:
     android = None
 
-=======
->>>>>>> bf15f19e
 # late binding
 glReadPixels = GL_RGB = GL_UNSIGNED_BYTE = None
 

--- conflicted
+++ resolved
@@ -72,12 +72,7 @@
             while True:
                 img_tmp = im
                 img_tmp = self._img_correct(img_tmp)
-<<<<<<< HEAD
-                bg = im.info.get('background', 0) == 0
-                if bg and img_ol:
-=======
                 if not im.dispose and img_ol:
->>>>>>> 6a33f2d8
                     # paste new frame over old so as to handle
                     # transparency properly
                     img_ol.paste(img_tmp, (0, 0), img_tmp)

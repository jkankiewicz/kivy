--- conflicted
+++ resolved
@@ -18,16 +18,12 @@
 from os import environ
 from sys import platform as _sys_platform
 from re import match, split
-<<<<<<< HEAD
 try:
     from UserDict import UserDict
     from UserDict import DictMixin
 except ImportError:
     from collections import UserDict
     from collections import MutableMapping as DictMixin
-=======
-from UserDict import DictMixin
->>>>>>> 07ad3a48
 
 _platform_android = None
 _platform_ios = None
